--- conflicted
+++ resolved
@@ -418,16 +418,7 @@
             # reconstructs the 2d-array via w0.reshape((n_classes, -1), order="F").
             # As w0 is F-contiguous, ravel(order="F") also avoids a copy.
             w0 = w0.ravel(order="F")
-<<<<<<< HEAD
         if solver in "lbfgs":
-=======
-            loss = LinearModelLoss(
-                base_loss=HalfMultinomialLoss(n_classes=classes.size),
-                fit_intercept=fit_intercept,
-            )
-        target = Y_multi
-        if solver == "lbfgs":
->>>>>>> 082b5884
             func = loss.loss_gradient
         elif solver == "newton-cg":
             func = loss.loss
