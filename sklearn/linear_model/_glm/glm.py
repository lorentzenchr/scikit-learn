"""
Generalized Linear Models with Exponential Dispersion Family
"""

# Author: Christian Lorentzen <lorentzen.ch@gmail.com>
# some parts and tricks stolen from other sklearn files.
# License: BSD 3 clause

<<<<<<< HEAD
from abc import ABC, abstractmethod
import numbers
import warnings
=======
from numbers import Integral, Real
>>>>>>> 48096911

import numpy as np
import scipy.linalg
import scipy.optimize
import scipy.sparse

from ..._loss.glm_distribution import TweedieDistribution
from ..._loss.loss import (
    HalfGammaLoss,
    HalfPoissonLoss,
    HalfSquaredError,
    HalfTweedieLoss,
    HalfTweedieLossIdentity,
)
from ...base import BaseEstimator, RegressorMixin
<<<<<<< HEAD
from ...exceptions import ConvergenceWarning
from ...utils import check_scalar, check_array, deprecated
=======
from ...utils.optimize import _check_optimize_result
from ...utils import check_array, deprecated
from ...utils.validation import check_is_fitted, _check_sample_weight
from ...utils._param_validation import Interval, StrOptions
>>>>>>> 48096911
from ...utils._openmp_helpers import _openmp_effective_n_threads
from ...utils.optimize import _check_optimize_result
from ...utils.validation import check_is_fitted, _check_sample_weight
from .._linear_loss import LinearModelLoss


class NewtonSolver(ABC):
    """Newton solver for GLMs.

    This class implements Newton/2nd-order optimization routines for GLMs. Each Newton
    iteration aims at finding the Newton step which is done by the inner solver. With
    hessian H, gradient g and coefficients coef, one step solves:

        H @ coef_newton = -g

    For our GLM / LinearModelLoss, we have gradient g and hessian H:

        g = X.T @ loss.gradient + l2_reg_strength * coef
        H = X.T @ diag(loss.hessian) @ X + l2_reg_strength * identity

    Backtracking line search updates coef = coef_old + t * coef_newton for some t in
    (0, 1].

    This is a base class, actual implementations (child classes) may deviate from the
    above pattern and use structure specific tricks.

    Usage pattern:
        - initialize solver: sol = NewtonSolver(...)
        - solve the problem: sol.solve(X, y, sample_weight)

    References
    ----------
    - Jorge Nocedal, Stephen J. Wright. (2006) "Numerical Optimization"
      2nd edition
      https://doi.org/10.1007/978-0-387-40065-5

    - Stephen P. Boyd, Lieven Vandenberghe. (2004) "Convex Optimization."
      Cambridge University Press, 2004.
      https://web.stanford.edu/~boyd/cvxbook/bv_cvxbook.pdf

    Parameters
    ----------
    coef : ndarray of shape (n_dof,), (n_classes, n_dof) or (n_classes * n_dof,), \
        default=None
        Start coefficients of a linear model.
        If shape (n_classes * n_dof,), the classes of one feature are contiguous,
        i.e. one reconstructs the 2d-array via
        coef.reshape((n_classes, -1), order="F").
        If None, they are initialized with zero.

    linear_loss : LinearModelLoss
        The loss to be minimized.

    l2_reg_strength : float, default=0.0
        L2 regularization strength.

    tol : float, default=1e-4
        The optimization problem is solved when each of the following condition is
        fulfilled:
        1. maximum |gradient| <= tol
        2. Newton decrement d: 1/2 * d^2 <= tol

    max_iter : int, default=100
        Maximum number of Newton steps allowed.

    n_threads : int, default=1
        Number of OpenMP threads to use for the computation of the hessian and gradient
        of the loss function.

    Attributes
    ----------
    coef_old : ndarray of shape coef.shape
        Coefficient of previous iteration.

    coef_newton : ndarray of shape coef.shape
        Newton step.

    gradient : ndarray of shape coef.shape
        Gradient of the loss wrt. the coefficients.

    gradient_old : ndarray of shape coef.shape
        Gradient of previous iteration.

    loss_value : float
        Value of objective function = loss + penalty.

    loss_value_old : float
        Value of objective function of previous itertion.

    raw_prediction : ndarray of shape (n_samples,) or \
            (n_samples, n_classes)

    converged : bool
        Indicator for convergence of the solver.

    iteration : int
        Number of Newton steps, i.e. calls to inner_solve

    use_lbfgs_step : bool
        An inner solver can set this to True to resort to LBFGS for one iteration.

    gradient_times_newton : float
        gradient @ coef_newton, set in inner_solve and used by line_search. If the
        Newton step is a descent direction, this is negative.
    """

    def __init__(
        self,
        *,
        coef=None,
        linear_loss=LinearModelLoss(base_loss=HalfSquaredError, fit_intercept=True),
        l2_reg_strength=0.0,
        tol=1e-4,
        max_iter=100,
        n_threads=1,
        verbose=0,
    ):
        self.coef = coef
        self.linear_loss = linear_loss
        self.l2_reg_strength = l2_reg_strength
        self.tol = tol
        self.max_iter = max_iter
        self.n_threads = n_threads
        self.verbose = verbose

    def setup(self, X, y, sample_weight):
        """Precomputations

        If None, initializes:
            - self.coef
        Sets:
            - self.raw_prediction
            - self.loss_value
        """
        if self.coef is None:
            self.coef = self.linear_loss.init_zero_coef(X)
            self.raw_prediction = np.zeros_like(y)
        else:
            _, _, self.raw_prediction = self.linear_loss.weight_intercept_raw(
                self.coef, X
            )
        self.loss_value = self.linear_loss.loss(
            coef=self.coef,
            X=X,
            y=y,
            sample_weight=sample_weight,
            l2_reg_strength=self.l2_reg_strength,
            n_threads=self.n_threads,
            raw_prediction=self.raw_prediction,
        )

    @abstractmethod
    def update_gradient_hessian(self, X, y, sample_weight):
        """Update gradient and hessian."""

    @abstractmethod
    def inner_solve(self, X, y, sample_weight):
        """Compute Newton step.

        Sets:
            - self.coef_newton
            - gradient_times_newton
        """

    def lbfgs_step(self, X, y, sample_weight):
        """Fallback for inner solver.

        This is like inner_solve and line_search together.
        It uses 4 lbfgs steps such that it takes advantage of updates of the
        quasi-hessian, but not more steps in the hope that the normal inner solver can
        take over again.

        As in line_search sets:
            - self.coef_old
            - self.coef
            - self.loss_value_old
            - self.loss_value
            - self.gradient_old
            - self.gradient
            - self.raw_prediction
        As in inner_solver sets:
            - self.coef_newton
        """
        self.coef_old = self.coef
        self.loss_value_old = self.loss_value
        self.gradient_old = self.gradient

        opt_res = scipy.optimize.minimize(
            self.linear_loss.loss_gradient,
            self.coef,
            method="L-BFGS-B",
            jac=True,
            options={
                "maxiter": 4,
                "maxls": 40,  # default is 20
                "iprint": self.verbose - 2,
                "gtol": self.tol,
                "ftol": 64 * np.finfo(np.float64).eps,  # lbfgs is float64 land.
            },
            args=(X, y, sample_weight, self.l2_reg_strength, self.n_threads),
        )
        self.coef = opt_res.x
        self.coef_newton = self.coef - self.coef_old
        _, _, self.raw_prediction = self.linear_loss.weight_intercept_raw(self.coef, X)
        self.loss_value, self.gradient = self.linear_loss.loss_gradient(
            coef=self.coef,
            X=X,
            y=y,
            sample_weight=sample_weight,
            l2_reg_strength=self.l2_reg_strength,
            n_threads=self.n_threads,
            raw_prediction=self.raw_prediction,
        )

    def line_search(self, X, y, sample_weight):
        """Backtracking line search.

        Sets:
            - self.coef_old
            - self.coef
            - self.loss_value_old
            - self.loss_value
            - self.gradient_old
            - self.gradient
            - self.raw_prediction
        """
        # line search parameters
        beta, sigma = 0.5, 0.00048828125  # 1/2, 1/2**11
        eps = 16 * np.finfo(self.loss_value.dtype).eps
        t = 1  # step size

        # gradient_times_newton = self.gradient @ self.coef_newton
        # was computed in inner_solve.
        armijo_term = sigma * self.gradient_times_newton
        _, _, raw_prediction_newton = self.linear_loss.weight_intercept_raw(
            self.coef_newton, X
        )

        self.coef_old = self.coef
        self.loss_value_old = self.loss_value
        self.gradient_old = self.gradient

        # np.sum(np.abs(self.gradient_old))
        sum_abs_grad_old = -1
        sum_abs_grad_previous = -1  # Used to track sum|gradients| of i-1
        has_improved_sum_abs_grad_previous = False

        is_verbose = self.verbose >= 2
        if is_verbose:
            print("  Backtracking Line Search")
            print(f"    eps=10 * finfo.eps={eps}")

        for i in range(21):  # until and including t = beta**20 ~ 1e-6
            self.coef = self.coef_old + t * self.coef_newton
            raw = self.raw_prediction + t * raw_prediction_newton
            self.loss_value, self.gradient = self.linear_loss.loss_gradient(
                coef=self.coef,
                X=X,
                y=y,
                sample_weight=sample_weight,
                l2_reg_strength=self.l2_reg_strength,
                n_threads=self.n_threads,
                raw_prediction=raw,
            )
            # Note: If coef_newton is too large, loss_gradient may produce inf values,
            # potentially accompanied by a RuntimeWarning.
            # This case will be captured by the Armijo condition.

            # 1. Check Armijo / sufficient decrease condition.
            # The smaller (more negative) the better.
            loss_improvement = self.loss_value - self.loss_value_old
            check = loss_improvement <= t * armijo_term
            if is_verbose:
                print(
                    f"    line search iteration={i+1}, step size={t}\n"
                    f"      check loss improvement <= armijo term: {loss_improvement} "
                    f"<= {t * armijo_term} {check}"
                )
            if check:
                break
            # 2. Deal with relative loss differences around machine precision.
            tiny_loss = np.abs(self.loss_value_old * eps)
            check = np.abs(loss_improvement) <= tiny_loss
            if is_verbose:
                print(
                    "      check loss |improvement| <= eps * |loss_old|:"
                    f" {np.abs(loss_improvement)} <= {tiny_loss} {check}"
                )
            if check:
                if sum_abs_grad_old < 0:
                    sum_abs_grad_old = scipy.linalg.norm(self.gradient_old, ord=1)
                # 2.1 Check sum of absolute gradients as alternative condition.
                sum_abs_grad = scipy.linalg.norm(self.gradient, ord=1)
                check = sum_abs_grad < sum_abs_grad_old
                if is_verbose:
                    print(
                        "      check sum(|gradient|) < sum(|gradient_old|): "
                        f"{sum_abs_grad} < {sum_abs_grad_old} {check}"
                    )
                if check:
                    break
                # 2.2 Deal with relative gradient differences around machine precision.
                tiny_grad = sum_abs_grad_old * eps
                abs_grad_improvement = np.abs(sum_abs_grad - sum_abs_grad_old)
                check = abs_grad_improvement <= tiny_grad
                if is_verbose:
                    print(
                        "      check |sum(|gradient|) - sum(|gradient_old|)| <= eps * "
                        "sum(|gradient_old|):"
                        f" {abs_grad_improvement} <= {tiny_grad} {check}"
                    )
                if check:
                    break
                # 2.3 This is really the last resort.
                # Check that sum(|gradient_{i-1}|) < sum(|gradient_{i-2}|)
                #            = has_improved_sum_abs_grad_previous
                # If now sum(|gradient_{i}|) >= sum(|gradient_{i-1}|), this iteration
                # made things worse and we should have stopped at i-1.
                check = (
                    has_improved_sum_abs_grad_previous
                    and sum_abs_grad >= sum_abs_grad_previous
                )
                if is_verbose:
                    print(
                        "      check if previously "
                        f"sum(|gradient_{i-1}|) < sum(|gradient_{i-2}|) but now "
                        f"sum(|gradient_{i}|) >= sum(|gradient_{i-1}|) {check}"
                    )
                if check:
                    t /= beta  # we go back to i-1
                    self.coef = self.coef_old + t * self.coef_newton
                    raw = self.raw_prediction + t * raw_prediction_newton
                    self.loss_value, self.gradient = self.linear_loss.loss_gradient(
                        coef=self.coef,
                        X=X,
                        y=y,
                        sample_weight=sample_weight,
                        l2_reg_strength=self.l2_reg_strength,
                        n_threads=self.n_threads,
                        raw_prediction=raw,
                    )
                    break
                # Calculate for the next iteration
                has_improved_sum_abs_grad_previous = (
                    sum_abs_grad < sum_abs_grad_previous
                )
                sum_abs_grad_previous = sum_abs_grad

            t *= beta
        else:
            warnings.warn(
                f"Line search of Newton solver {self.__class__.__name__} at iteration "
                f"#{self.iteration} did no converge after 21 line search refinement "
                "iterations.",
                ConvergenceWarning,
            )

        self.raw_prediction = raw

    def check_convergence(self, X, y, sample_weight):
        """Check for convergence.

        Sets self.converged.
        """
        if self.verbose:
            print("  Check Convergence")
        # Note: Checking maximum relative change of coefficient <= tol is a bad
        # convergence criterion because even a large step could have brought us close
        # to the true minimum.
        # coef_step = self.coef - self.coef_old
        # check = np.max(np.abs(coef_step) / np.maximum(1, np.abs(self.coef_old)))

        # 1. Criterion: maximum |gradient| <= tol
        #    The gradient was already updated in line_search()
        check = np.max(np.abs(self.gradient))
        if self.verbose:
            print(f"    1. max |gradient| {check} <= {self.tol}")
        if check > self.tol:
            return

        # 2. Criterion: For Newton decrement d, check 1/2 * d^2 <= tol
        #       d = sqrt(grad @ hessian^-1 @ grad)
        #         = sqrt(coef_newton @ hessian @ coef_newton)
        #    See Boyd, Vanderberghe (2009) "Convex Optimization" Chapter 9.5.1.
        d2 = self.coef_newton @ self.hessian @ self.coef_newton
        if self.verbose:
            print(f"    2. Newton decrement {0.5 * d2} <= {self.tol}")
        if 0.5 * d2 > self.tol:
            return

        if self.verbose:
            loss_value = self.linear_loss.loss(
                coef=self.coef,
                X=X,
                y=y,
                sample_weight=sample_weight,
                l2_reg_strength=self.l2_reg_strength,
                n_threads=self.n_threads,
            )
            print(f"  Solver did converge at loss = {loss_value}.")
        self.converged = True

    def finalize(self, X, y, sample_weight):
        """Finalize the solvers results.

        Some solvers may need this, others not.
        """
        pass

    def solve(self, X, y, sample_weight):
        """Solve the optimization problem.

        This is the main routine.

        Order of calls:
            self.setup()
            while iteration:
                self.update_gradient_hessian()
                self.inner_solve()
                self.line_search()
                self.check_convergence()
            self.finalize()

        Returns
        -------
        coef : ndarray of shape (n_dof,), (n_classes, n_dof) or (n_classes * n_dof,)
            Solution of the optimization problem.
        """
        # setup usually:
        #   - initializes self.coef if needed
        #   - initializes and calculates self.raw_predictions, self.loss_value
        self.setup(X=X, y=y, sample_weight=sample_weight)

        self.iteration = 1
        self.converged = False

        while self.iteration <= self.max_iter and not self.converged:
            if self.verbose:
                print(f"Newton iter={self.iteration}")

            self.use_lbfgs_step = False  # Fallback for inner_solve.

            # 1. Update hessian and gradient
            self.update_gradient_hessian(X=X, y=y, sample_weight=sample_weight)

            # TODO:
            # if iteration == 1:
            # We might stop early, e.g. we already are close to the optimum,
            # usually detected by zero gradients at this stage.

            # 2. Inner solver
            #    Calculate Newton step/direction
            #    This usually sets self.coef_newton.
            self.inner_solve(X=X, y=y, sample_weight=sample_weight)
            if self.use_lbfgs_step:
                self.lbfgs_step(X=X, y=y, sample_weight=sample_weight)

            # 3. Backtracking line search
            #    This usually sets self.coef_old, self.coef, self.loss_value_old
            #    self.loss_value, self.gradient_old, self.gradient,
            #    self.raw_prediction.
            if not self.use_lbfgs_step:
                self.line_search(X=X, y=y, sample_weight=sample_weight)

            # 4. Check convergence
            #    Sets self.converged.
            self.check_convergence(X=X, y=y, sample_weight=sample_weight)

            # 5. Next iteration
            self.iteration += 1

        if not self.converged:
            warnings.warn(
                "Newton solver did not converge after"
                f" {self.iteration - 1} iterations.",
                ConvergenceWarning,
            )

        self.iteration -= 1
        self.finalize(X=X, y=y, sample_weight=sample_weight)
        return self.coef


class BaseCholeskyNewtonSolver(NewtonSolver):
    """Cholesky based Newton solver.

    Inner solver for finding the Newton step H w_newton = -g uses Cholesky based linear
    solver.
    """

    def setup(self, X, y, sample_weight):
        super().setup(X=X, y=y, sample_weight=sample_weight)
        self.count_singular = 0
        self.count_hessian_warning = 0

    def inner_solve(self, X, y, sample_weight):
        if self.hessian_warning:
            if self.count_bad_hessian == 0:
                # We only need to throw this warning once.
                warnings.warn(
                    f"The inner solver of {self.__class__.__name__} detected a "
                    " pointwise hessian with many negative values at iteration "
                    f"#{self.iteration}. It will now try a lbfgs step."
                    " Note that this warning is only raised once, the problem may,"
                    " however, occur in several or all iterations. Set verbose >= 1"
                    " to get more information.\n",
                    ConvergenceWarning,
                )
            self.count_hessian_warning += 1
            if self.verbose:
                print(
                    "  The inner solver detected a pointwise hessian with many "
                    "negative values and resorts to a few lbfgs steps."
                )
            self.use_lbfgs_step = True
            return

        try:
            with warnings.catch_warnings():
                warnings.simplefilter("error", scipy.linalg.LinAlgWarning)
                self.coef_newton = scipy.linalg.solve(
                    self.hessian, -self.gradient, check_finite=False, assume_a="sym"
                )
                self.gradient_times_newton = self.gradient @ self.coef_newton
                if self.gradient_times_newton > 0:
                    if self.verbose:
                        print(
                            "  The inner solver found a Newton step that is not a "
                            "descent direction and resorts to a few lbfgs steps."
                        )
                    self.use_lbfgs_step = True
                    return
        except (np.linalg.LinAlgError, scipy.linalg.LinAlgWarning) as e:
            if self.count_singular == 0:
                # We only need to throw this warning once.
                warnings.warn(
                    f"The inner solver of {self.__class__.__name__} stumbled upon a"
                    " singular or very ill-conditioned hessian matrix at iteration "
                    f"#{self.iteration}. It will now try a simple gradient step."
                    " Note that this warning is only raised once, the problem may,"
                    " however, occur in several or all iterations. Set verbose >= 1"
                    " to get more information.\n"
                    "Your options are to use another solver or to avoid such situation"
                    " in the first place. Possible  remedies are removing collinear"
                    " features of X or increasing the penalization strengths.\n"
                    "The original Linear Algebra message was:\n"
                    + str(e),
                    scipy.linalg.LinAlgWarning,
                )
            self.count_singular += 1
            # Possible causes:
            # 1. hess_pointwise is negative. But this is already taken care in
            #    LinearModelLoss.gradient_hessian.
            # 2. X is singular or ill-conditioned
            #    This might be the most probable cause.
            #
            # There are many possible ways to deal with this situation. Most of them
            # add, explicit or implicit, a matrix to the hessian to make it positive
            # definite, confer to Chapter 3.4 of Nocedal & Wright 2nd ed.
            # Instead, we resort to a few lbfgs steps.
            if self.verbose:
                print(
                    "  The inner solver stumbled upon an singular or ill-conditioned "
                    "hessian matrix and resorts to a few lbfgs steps."
                )
            self.use_lbfgs_step = True
            return


class CholeskyNewtonSolver(BaseCholeskyNewtonSolver):
    """Cholesky based Newton solver.

    Inner solver for finding the Newton step H w_newton = -g uses Cholesky based linear
    solver.
    """

    def setup(self, X, y, sample_weight):
        super().setup(X=X, y=y, sample_weight=sample_weight)

        n_dof = X.shape[1]
        if self.linear_loss.fit_intercept:
            n_dof += 1
        self.gradient = np.empty_like(self.coef)
        self.hessian = np.empty_like(self.coef, shape=(n_dof, n_dof))

    def update_gradient_hessian(self, X, y, sample_weight):
        _, _, self.hessian_warning = self.linear_loss.gradient_hessian(
            coef=self.coef,
            X=X,
            y=y,
            sample_weight=sample_weight,
            l2_reg_strength=self.l2_reg_strength,
            n_threads=self.n_threads,
            gradient_out=self.gradient,
            hessian_out=self.hessian,
            raw_prediction=self.raw_prediction,  # this was updated in line_search
        )


class QRCholeskyNewtonSolver(BaseCholeskyNewtonSolver):
    """QR and Cholesky based Newton solver.

    This is a good solver for n_features >> n_samples, see [1].

    This solver uses the structure of the problem, i.e. the fact that coef enters the
    loss function only as X @ coef and ||coef||_2, and starts with an economic QR
    decomposition of X':

        X' = QR with Q'Q = identity(k), k = min(n_samples, n_features)

    This is the same as an LQ decomposition of X. We introduce the new variable t as,
    see [1]:

        (coef, intercept) = (Q @ z, intercept)

    By using X @ coef = R' @ z and ||coef||_2 = ||z||_2, we can just replace X
    by R', solve for z instead of coef, and finally get coef = Q @ z.
    Note that z has less elements than coef if n_features > n_samples:
        len(z) = k = min(n_samples, n_features) <= n_features = len(coef).

    [1] Hastie, T.J., & Tibshirani, R. (2003). Expression Arrays and the p n Problem.
    https://web.stanford.edu/~hastie/Papers/pgtn.pdf
    """

    def setup(self, X, y, sample_weight):
        n_samples, n_features = X.shape
        # TODO: setting pivoting=True could improve stability
        # QR of X'
        self.Q, self.R = scipy.linalg.qr(
            X.T, mode="economic", pivoting=False, check_finite=False
        )
        # use k = min(n_features, n_samples) instead of n_features
        k = self.R.T.shape[1]
        n_dof = k
        if self.linear_loss.fit_intercept:
            n_dof += 1
        # store original coef
        self.coef_original = self.coef
        # set self.coef = z (coef_original = Q @ z)
        self.coef = np.zeros_like(self.coef, shape=n_dof)
        if np.sum(np.abs(self.coef_original)) > 0:
            self.coef[:k] = self.Q.T @ self.coef_original[:n_features]
        self.gradient = np.empty_like(self.coef)
        self.hessian = np.empty_like(self.coef, shape=(n_dof, n_dof))

        super().setup(X=self.R.T, y=y, sample_weight=sample_weight)

    def update_gradient_hessian(self, X, y, sample_weight):
        # Use R' instead of X
        _, _, self.hessian_warning = self.linear_loss.gradient_hessian(
            coef=self.coef,
            X=self.R.T,
            y=y,
            sample_weight=sample_weight,
            l2_reg_strength=self.l2_reg_strength,
            n_threads=self.n_threads,
            gradient_out=self.gradient,
            hessian_out=self.hessian,
            raw_prediction=self.raw_prediction,  # this was updated in line_search
        )

    def lbfgs_step(self, X, y, sample_weight):
        # Use R' instead of X
        super().lbfgs_step(X=self.R.T, y=y, sample_weight=sample_weight)

    def line_search(self, X, y, sample_weight):
        # Use R' instead of X
        super().line_search(X=self.R.T, y=y, sample_weight=sample_weight)

    def check_convergence(self, X, y, sample_weight):
        # Use R' instead of X
        super().check_convergence(X=self.R.T, y=y, sample_weight=sample_weight)

    def finalize(self, X, y, sample_weight):
        n_features = X.shape[1]
        w, intercept = self.linear_loss.weight_intercept(self.coef)
        self.coef_original[:n_features] = self.Q @ w
        if self.linear_loss.fit_intercept:
            self.coef_original[-1] = intercept
        self.coef = self.coef_original


class _GeneralizedLinearRegressor(RegressorMixin, BaseEstimator):
    """Regression via a penalized Generalized Linear Model (GLM).

    GLMs based on a reproductive Exponential Dispersion Model (EDM) aim at fitting and
    predicting the mean of the target y as y_pred=h(X*w) with coefficients w.
    Therefore, the fit minimizes the following objective function with L2 priors as
    regularizer::

        1/(2*sum(s_i)) * sum(s_i * deviance(y_i, h(x_i*w)) + 1/2 * alpha * ||w||_2^2

    with inverse link function h, s=sample_weight and per observation (unit) deviance
    deviance(y_i, h(x_i*w)). Note that for an EDM, 1/2 * deviance is the negative
    log-likelihood up to a constant (in w) term.
    The parameter ``alpha`` corresponds to the lambda parameter in glmnet.

    Instead of implementing the EDM family and a link function separately, we directly
    use the loss functions `from sklearn._loss` which have the link functions included
    in them for performance reasons. We pick the loss functions that implement
    (1/2 times) EDM deviances.

    Read more in the :ref:`User Guide <Generalized_linear_regression>`.

    .. versionadded:: 0.23

    Parameters
    ----------
    alpha : float, default=1
        Constant that multiplies the penalty term and thus determines the
        regularization strength. ``alpha = 0`` is equivalent to unpenalized
        GLMs. In this case, the design matrix `X` must have full column rank
        (no collinearities).
        Values must be in the range `[0.0, inf)`.

    fit_intercept : bool, default=True
        Specifies if a constant (a.k.a. bias or intercept) should be
        added to the linear predictor (X @ coef + intercept).

    solver : {'lbfgs', 'newton-cholesky', 'newton-qr-cholesky'}, default='lbfgs'
        Algorithm to use in the optimization problem:

        'lbfgs'
            Calls scipy's L-BFGS-B optimizer.

        'newton-cholesky'
            Uses Newton-Raphson steps (equivalent to iterated reweighted least squares)
            with an inner cholesky based solver.

        'newton-qr-cholesky'
            Same as 'newton-cholesky' but uses a QR decomposition of X.T. This solver
            is better for `n_features >> n_samples` than 'newton-cholesky'.

    max_iter : int, default=100
        The maximal number of iterations for the solver.
        Values must be in the range `[1, inf)`.

    tol : float, default=1e-4
        Stopping criterion. For the lbfgs solver,
        the iteration will stop when ``max{|g_j|, j = 1, ..., d} <= tol``
        where ``g_j`` is the j-th component of the gradient (derivative) of
        the objective function.
        Values must be in the range `(0.0, inf)`.

    warm_start : bool, default=False
        If set to ``True``, reuse the solution of the previous call to ``fit``
        as initialization for ``coef_`` and ``intercept_``.

    verbose : int, default=0
        For the lbfgs solver set verbose to any positive number for verbosity.
        Values must be in the range `[0, inf)`.

    Attributes
    ----------
    coef_ : array of shape (n_features,)
        Estimated coefficients for the linear predictor (`X @ coef_ +
        intercept_`) in the GLM.

    intercept_ : float
        Intercept (a.k.a. bias) added to linear predictor.

    n_iter_ : int
        Actual number of iterations used in the solver.

    _base_loss : BaseLoss, default=HalfSquaredError()
        This is set during fit via `self._get_loss()`.
        A `_base_loss` contains a specific loss function as well as the link
        function. The loss to be minimized specifies the distributional assumption of
        the GLM, i.e. the distribution from the EDM. Here are some examples:

        =======================  ========  ==========================
        _base_loss               Link      Target Domain
        =======================  ========  ==========================
        HalfSquaredError         identity  y any real number
        HalfPoissonLoss          log       0 <= y
        HalfGammaLoss            log       0 < y
        HalfTweedieLoss          log       dependend on tweedie power
        HalfTweedieLossIdentity  identity  dependend on tweedie power
        =======================  ========  ==========================

        The link function of the GLM, i.e. mapping from linear predictor
        `X @ coeff + intercept` to prediction `y_pred`. For instance, with a log link,
        we have `y_pred = exp(X @ coeff + intercept)`.
    """

    _parameter_constraints = {
        "alpha": [Interval(Real, 0.0, None, closed="left")],
        "fit_intercept": ["boolean"],
        "solver": [StrOptions({"lbfgs"})],
        "max_iter": [Interval(Integral, 1, None, closed="left")],
        "tol": [Interval(Real, 0.0, None, closed="neither")],
        "warm_start": ["boolean"],
        "verbose": ["verbose"],
    }

    def __init__(
        self,
        *,
        alpha=1.0,
        fit_intercept=True,
        solver="lbfgs",
        max_iter=100,
        tol=1e-4,
        warm_start=False,
        verbose=0,
    ):
        self.alpha = alpha
        self.fit_intercept = fit_intercept
        self.solver = solver
        self.max_iter = max_iter
        self.tol = tol
        self.warm_start = warm_start
        self.verbose = verbose

    def fit(self, X, y, sample_weight=None):
        """Fit a Generalized Linear Model.

        Parameters
        ----------
        X : {array-like, sparse matrix} of shape (n_samples, n_features)
            Training data.

        y : array-like of shape (n_samples,)
            Target values.

        sample_weight : array-like of shape (n_samples,), default=None
            Sample weights.

        Returns
        -------
        self : object
            Fitted model.
        """
<<<<<<< HEAD
        check_scalar(
            self.alpha,
            name="alpha",
            target_type=numbers.Real,
            min_val=0.0,
            include_boundaries="left",
        )
        if not isinstance(self.fit_intercept, bool):
            raise ValueError(
                "The argument fit_intercept must be bool; got {0}".format(
                    self.fit_intercept
                )
            )
        # We allow for NewtonSolver classes but do not make them public in the
        # docstrings. This facilitates testing and benchmarking.
        if self.solver not in [
            "lbfgs",
            "newton-cholesky",
            "newton-qr-cholesky",
        ] and not (
            isinstance(self.solver, type) and issubclass(self.solver, NewtonSolver)
        ):
            raise ValueError(
                f"{self.__class__.__name__} supports only solvers 'lbfgs', "
                f"'newton-cholesky' and 'newton-qr-cholesky'; got {self.solver}"
            )
        solver = self.solver
        check_scalar(
            self.max_iter,
            name="max_iter",
            target_type=numbers.Integral,
            min_val=1,
        )
        check_scalar(
            self.tol,
            name="tol",
            target_type=numbers.Real,
            min_val=0.0,
            include_boundaries="neither",
        )
        check_scalar(
            self.verbose,
            name="verbose",
            target_type=numbers.Integral,
            min_val=0,
        )
        if not isinstance(self.warm_start, bool):
            raise ValueError(
                "The argument warm_start must be bool; got {0}".format(self.warm_start)
            )
=======
        self._validate_params()
>>>>>>> 48096911

        X, y = self._validate_data(
            X,
            y,
            accept_sparse=["csc", "csr"],
            dtype=[np.float64, np.float32],
            y_numeric=True,
            multi_output=False,
        )

        # required by losses
        if self.solver == "lbfgs":
            # lbfgs will force coef and therefore raw_prediction to be float64. The
            # base_loss needs y, X @ coef and sample_weight all of same dtype
            # (and contiguous).
            loss_dtype = np.float64
        else:
            loss_dtype = min(max(y.dtype, X.dtype), np.float64)
        y = check_array(y, dtype=loss_dtype, order="C", ensure_2d=False)

        # TODO: We could support samples_weight=None as the losses support it.
        # Note that _check_sample_weight calls check_array(order="C") required by
        # losses.
        sample_weight = _check_sample_weight(sample_weight, X, dtype=loss_dtype)

        n_samples, n_features = X.shape
        self._base_loss = self._get_loss()

        linear_loss = LinearModelLoss(
            base_loss=self._base_loss,
            fit_intercept=self.fit_intercept,
        )

        if not linear_loss.base_loss.in_y_true_range(y):
            raise ValueError(
                "Some value(s) of y are out of the valid range of the loss"
                f" {self._base_loss.__class__.__name__!r}."
            )

        # TODO: if alpha=0 check that X is not rank deficient

        # IMPORTANT NOTE: Rescaling of sample_weight:
        # We want to minimize
        #     obj = 1/(2*sum(sample_weight)) * sum(sample_weight * deviance)
        #         + 1/2 * alpha * L2,
        # with
        #     deviance = 2 * loss.
        # The objective is invariant to multiplying sample_weight by a constant. We
        # choose this constant such that sum(sample_weight) = 1. Thus, we end up with
        #     obj = sum(sample_weight * loss) + 1/2 * alpha * L2.
        # Note that LinearModelLoss.loss() computes sum(sample_weight * loss).
        sample_weight = sample_weight / sample_weight.sum()

        if self.warm_start and hasattr(self, "coef_"):
            if self.fit_intercept:
                # LinearModelLoss needs intercept at the end of coefficient array.
                coef = np.concatenate((self.coef_, np.array([self.intercept_])))
            else:
                coef = self.coef_
            coef = coef.astype(loss_dtype, copy=False)
        else:
            if self.fit_intercept:
                coef = np.zeros(n_features + 1, dtype=loss_dtype)
                coef[-1] = linear_loss.base_loss.link.link(
                    np.average(y, weights=sample_weight)
                )
            else:
                coef = np.zeros(n_features, dtype=loss_dtype)

        l2_reg_strength = self.alpha
        n_threads = _openmp_effective_n_threads()

        # Algorithms for optimization:
        # Note again that our losses implement 1/2 * deviance.
        if self.solver == "lbfgs":
            func = linear_loss.loss_gradient

            opt_res = scipy.optimize.minimize(
                func,
                coef,
                method="L-BFGS-B",
                jac=True,
                options={
                    "maxiter": self.max_iter,
                    "maxls": 50,  # default is 20
                    "iprint": self.verbose - 1,
                    "gtol": self.tol,
                    # The constant 64 was found empirically to pass the test suite.
                    # The point is that ftol is very small, but a bit larger than
                    # machine precision for float64, which is the dtype used by lbfgs.
                    "ftol": 64 * np.finfo(float).eps,
                },
                args=(X, y, sample_weight, l2_reg_strength, n_threads),
            )
            self.n_iter_ = _check_optimize_result("lbfgs", opt_res)
            coef = opt_res.x
        elif solver in ["newton-cholesky", "newton-qr-cholesky"]:
            sol_dict = {
                "newton-cholesky": CholeskyNewtonSolver,
                "newton-qr-cholesky": QRCholeskyNewtonSolver,
            }
            sol = sol_dict[solver](
                coef=coef,
                linear_loss=linear_loss,
                l2_reg_strength=l2_reg_strength,
                tol=self.tol,
                max_iter=self.max_iter,
                n_threads=n_threads,
                verbose=self.verbose,
            )
            coef = sol.solve(X, y, sample_weight)
            self.n_iter_ = sol.iteration
        elif issubclass(solver, NewtonSolver):
            sol = solver(
                coef=coef,
                linear_loss=linear_loss,
                l2_reg_strength=l2_reg_strength,
                tol=self.tol,
                max_iter=self.max_iter,
                n_threads=n_threads,
            )
            coef = sol.solve(X, y, sample_weight)
            self.n_iter_ = sol.iteration

        if self.fit_intercept:
            self.intercept_ = coef[-1]
            self.coef_ = coef[:-1]
        else:
            # set intercept to zero as the other linear models do
            self.intercept_ = 0.0
            self.coef_ = coef

        return self

    def _linear_predictor(self, X):
        """Compute the linear_predictor = `X @ coef_ + intercept_`.

        Note that we often use the term raw_prediction instead of linear predictor.

        Parameters
        ----------
        X : {array-like, sparse matrix} of shape (n_samples, n_features)
            Samples.

        Returns
        -------
        y_pred : array of shape (n_samples,)
            Returns predicted values of linear predictor.
        """
        check_is_fitted(self)
        X = self._validate_data(
            X,
            accept_sparse=["csr", "csc", "coo"],
            dtype=[np.float64, np.float32],
            ensure_2d=True,
            allow_nd=False,
            reset=False,
        )
        return X @ self.coef_ + self.intercept_

    def predict(self, X):
        """Predict using GLM with feature matrix X.

        Parameters
        ----------
        X : {array-like, sparse matrix} of shape (n_samples, n_features)
            Samples.

        Returns
        -------
        y_pred : array of shape (n_samples,)
            Returns predicted values.
        """
        # check_array is done in _linear_predictor
        raw_prediction = self._linear_predictor(X)
        y_pred = self._base_loss.link.inverse(raw_prediction)
        return y_pred

    def score(self, X, y, sample_weight=None):
        """Compute D^2, the percentage of deviance explained.

        D^2 is a generalization of the coefficient of determination R^2.
        R^2 uses squared error and D^2 uses the deviance of this GLM, see the
        :ref:`User Guide <regression_metrics>`.

        D^2 is defined as
        :math:`D^2 = 1-\\frac{D(y_{true},y_{pred})}{D_{null}}`,
        :math:`D_{null}` is the null deviance, i.e. the deviance of a model
        with intercept alone, which corresponds to :math:`y_{pred} = \\bar{y}`.
        The mean :math:`\\bar{y}` is averaged by sample_weight.
        Best possible score is 1.0 and it can be negative (because the model
        can be arbitrarily worse).

        Parameters
        ----------
        X : {array-like, sparse matrix} of shape (n_samples, n_features)
            Test samples.

        y : array-like of shape (n_samples,)
            True values of target.

        sample_weight : array-like of shape (n_samples,), default=None
            Sample weights.

        Returns
        -------
        score : float
            D^2 of self.predict(X) w.r.t. y.
        """
        # TODO: Adapt link to User Guide in the docstring, once
        # https://github.com/scikit-learn/scikit-learn/pull/22118 is merged.
        #
        # Note, default score defined in RegressorMixin is R^2 score.
        # TODO: make D^2 a score function in module metrics (and thereby get
        #       input validation and so on)
        raw_prediction = self._linear_predictor(X)  # validates X
        # required by losses
        y = check_array(y, dtype=raw_prediction.dtype, order="C", ensure_2d=False)

        if sample_weight is not None:
            # Note that _check_sample_weight calls check_array(order="C") required by
            # losses.
            sample_weight = _check_sample_weight(sample_weight, X, dtype=y.dtype)

        base_loss = self._base_loss

        if not base_loss.in_y_true_range(y):
            raise ValueError(
                "Some value(s) of y are out of the valid range of the loss"
                f" {base_loss.__name__}."
            )

        # Note that constant_to_optimal_zero is already multiplied by sample_weight.
        constant = np.mean(base_loss.constant_to_optimal_zero(y_true=y))
        if sample_weight is not None:
            constant *= sample_weight.shape[0] / np.sum(sample_weight)

        # Missing factor of 2 in deviance cancels out.
        deviance = base_loss(
            y_true=y,
            raw_prediction=raw_prediction,
            sample_weight=sample_weight,
            n_threads=1,
        )
        y_mean = base_loss.link.link(np.average(y, weights=sample_weight))
        deviance_null = base_loss(
            y_true=y,
            raw_prediction=np.tile(y_mean, y.shape[0]),
            sample_weight=sample_weight,
            n_threads=1,
        )
        return 1 - (deviance + constant) / (deviance_null + constant)

    def _more_tags(self):
        # Create instance of BaseLoss if fit wasn't called yet. This is necessary as
        # TweedieRegressor might set the used loss during fit different from
        # self._base_loss.
        base_loss = self._get_loss()
        return {"requires_positive_y": not base_loss.in_y_true_range(-1.0)}

    def _get_loss(self):
        """This is only necessary because of the link and power arguments of the
        TweedieRegressor.

        Note that we do not need to pass sample_weight to the loss class as this is
        only needed to set loss.constant_hessian on which GLMs do not rely.
        """
        return HalfSquaredError()

    # TODO(1.3): remove
    @deprecated(  # type: ignore
        "Attribute `family` was deprecated in version 1.1 and will be removed in 1.3."
    )
    @property
    def family(self):
        """Ensure backward compatibility for the time of deprecation."""
        if isinstance(self, PoissonRegressor):
            return "poisson"
        elif isinstance(self, GammaRegressor):
            return "gamma"
        elif isinstance(self, TweedieRegressor):
            return TweedieDistribution(power=self.power)
        else:
            raise ValueError(  # noqa
                "This should never happen. You presumably accessed the deprecated "
                "`family` attribute from a subclass of the private scikit-learn class "
                "_GeneralizedLinearRegressor."
            )


class PoissonRegressor(_GeneralizedLinearRegressor):
    """Generalized Linear Model with a Poisson distribution.

    This regressor uses the 'log' link function.

    Read more in the :ref:`User Guide <Generalized_linear_regression>`.

    .. versionadded:: 0.23

    Parameters
    ----------
    alpha : float, default=1
        Constant that multiplies the penalty term and thus determines the
        regularization strength. ``alpha = 0`` is equivalent to unpenalized
        GLMs. In this case, the design matrix `X` must have full column rank
        (no collinearities).
        Values must be in the range `[0.0, inf)`.

    fit_intercept : bool, default=True
        Specifies if a constant (a.k.a. bias or intercept) should be
        added to the linear predictor (X @ coef + intercept).

    solver : {'lbfgs', 'newton-cholesky', 'newton-qr-cholesky'}, default='lbfgs'
        Algorithm to use in the optimization problem:

        'lbfgs'
            Calls scipy's L-BFGS-B optimizer.

        'newton-cholesky'
            Uses Newton-Raphson steps (equivalent to iterated reweighted least squares)
            with an inner cholesky based solver.

        'newton-qr-cholesky'
            Same as 'newton-cholesky' but uses a QR decomposition of X.T. This solver
            is better for `n_features >> n_samples` than 'newton-cholesky'.

    max_iter : int, default=100
        The maximal number of iterations for the solver.
        Values must be in the range `[1, inf)`.

    tol : float, default=1e-4
        Stopping criterion. For the lbfgs solver,
        the iteration will stop when ``max{|g_j|, j = 1, ..., d} <= tol``
        where ``g_j`` is the j-th component of the gradient (derivative) of
        the objective function.
        Values must be in the range `(0.0, inf)`.

    warm_start : bool, default=False
        If set to ``True``, reuse the solution of the previous call to ``fit``
        as initialization for ``coef_`` and ``intercept_`` .

    verbose : int, default=0
        For the lbfgs solver set verbose to any positive number for verbosity.
        Values must be in the range `[0, inf)`.

    Attributes
    ----------
    coef_ : array of shape (n_features,)
        Estimated coefficients for the linear predictor (`X @ coef_ +
        intercept_`) in the GLM.

    intercept_ : float
        Intercept (a.k.a. bias) added to linear predictor.

    n_features_in_ : int
        Number of features seen during :term:`fit`.

        .. versionadded:: 0.24

    feature_names_in_ : ndarray of shape (`n_features_in_`,)
        Names of features seen during :term:`fit`. Defined only when `X`
        has feature names that are all strings.

        .. versionadded:: 1.0

    n_iter_ : int
        Actual number of iterations used in the solver.

    See Also
    --------
    TweedieRegressor : Generalized Linear Model with a Tweedie distribution.

    Examples
    --------
    >>> from sklearn import linear_model
    >>> clf = linear_model.PoissonRegressor()
    >>> X = [[1, 2], [2, 3], [3, 4], [4, 3]]
    >>> y = [12, 17, 22, 21]
    >>> clf.fit(X, y)
    PoissonRegressor()
    >>> clf.score(X, y)
    0.990...
    >>> clf.coef_
    array([0.121..., 0.158...])
    >>> clf.intercept_
    2.088...
    >>> clf.predict([[1, 1], [3, 4]])
    array([10.676..., 21.875...])
    """

    _parameter_constraints = {**_GeneralizedLinearRegressor._parameter_constraints}
    _parameter_constraints.pop("solver")

    def __init__(
        self,
        *,
        alpha=1.0,
        fit_intercept=True,
        solver="lbfgs",
        max_iter=100,
        tol=1e-4,
        warm_start=False,
        verbose=0,
    ):
        super().__init__(
            alpha=alpha,
            fit_intercept=fit_intercept,
            solver=solver,
            max_iter=max_iter,
            tol=tol,
            warm_start=warm_start,
            verbose=verbose,
        )

    def _get_loss(self):
        return HalfPoissonLoss()


class GammaRegressor(_GeneralizedLinearRegressor):
    """Generalized Linear Model with a Gamma distribution.

    This regressor uses the 'log' link function.

    Read more in the :ref:`User Guide <Generalized_linear_regression>`.

    .. versionadded:: 0.23

    Parameters
    ----------
    alpha : float, default=1
        Constant that multiplies the penalty term and thus determines the
        regularization strength. ``alpha = 0`` is equivalent to unpenalized
        GLMs. In this case, the design matrix `X` must have full column rank
        (no collinearities).
        Values must be in the range `[0.0, inf)`.

    fit_intercept : bool, default=True
        Specifies if a constant (a.k.a. bias or intercept) should be
        added to the linear predictor (X @ coef + intercept).

    solver : {'lbfgs', 'newton-cholesky', 'newton-qr-cholesky'}, default='lbfgs'
        Algorithm to use in the optimization problem:

        'lbfgs'
            Calls scipy's L-BFGS-B optimizer.

        'newton-cholesky'
            Uses Newton-Raphson steps (equivalent to iterated reweighted least squares)
            with an inner cholesky based solver.

        'newton-qr-cholesky'
            Same as 'newton-cholesky' but uses a QR decomposition of X.T. This solver
            is better for `n_features >> n_samples` than 'newton-cholesky'.

    max_iter : int, default=100
        The maximal number of iterations for the solver.
        Values must be in the range `[1, inf)`.

    tol : float, default=1e-4
        Stopping criterion. For the lbfgs solver,
        the iteration will stop when ``max{|g_j|, j = 1, ..., d} <= tol``
        where ``g_j`` is the j-th component of the gradient (derivative) of
        the objective function.
        Values must be in the range `(0.0, inf)`.

    warm_start : bool, default=False
        If set to ``True``, reuse the solution of the previous call to ``fit``
        as initialization for ``coef_`` and ``intercept_`` .

    verbose : int, default=0
        For the lbfgs solver set verbose to any positive number for verbosity.
        Values must be in the range `[0, inf)`.

    Attributes
    ----------
    coef_ : array of shape (n_features,)
        Estimated coefficients for the linear predictor (`X * coef_ +
        intercept_`) in the GLM.

    intercept_ : float
        Intercept (a.k.a. bias) added to linear predictor.

    n_features_in_ : int
        Number of features seen during :term:`fit`.

        .. versionadded:: 0.24

    n_iter_ : int
        Actual number of iterations used in the solver.

    feature_names_in_ : ndarray of shape (`n_features_in_`,)
        Names of features seen during :term:`fit`. Defined only when `X`
        has feature names that are all strings.

        .. versionadded:: 1.0

    See Also
    --------
    PoissonRegressor : Generalized Linear Model with a Poisson distribution.
    TweedieRegressor : Generalized Linear Model with a Tweedie distribution.

    Examples
    --------
    >>> from sklearn import linear_model
    >>> clf = linear_model.GammaRegressor()
    >>> X = [[1, 2], [2, 3], [3, 4], [4, 3]]
    >>> y = [19, 26, 33, 30]
    >>> clf.fit(X, y)
    GammaRegressor()
    >>> clf.score(X, y)
    0.773...
    >>> clf.coef_
    array([0.072..., 0.066...])
    >>> clf.intercept_
    2.896...
    >>> clf.predict([[1, 0], [2, 8]])
    array([19.483..., 35.795...])
    """

    _parameter_constraints = {**_GeneralizedLinearRegressor._parameter_constraints}
    _parameter_constraints.pop("solver")

    def __init__(
        self,
        *,
        alpha=1.0,
        fit_intercept=True,
        solver="lbfgs",
        max_iter=100,
        tol=1e-4,
        warm_start=False,
        verbose=0,
    ):
        super().__init__(
            alpha=alpha,
            fit_intercept=fit_intercept,
            solver=solver,
            max_iter=max_iter,
            tol=tol,
            warm_start=warm_start,
            verbose=verbose,
        )

    def _get_loss(self):
        return HalfGammaLoss()


class TweedieRegressor(_GeneralizedLinearRegressor):
    """Generalized Linear Model with a Tweedie distribution.

    This estimator can be used to model different GLMs depending on the
    ``power`` parameter, which determines the underlying distribution.

    Read more in the :ref:`User Guide <Generalized_linear_regression>`.

    .. versionadded:: 0.23

    Parameters
    ----------
    power : float, default=0
            The power determines the underlying target distribution according
            to the following table:

            +-------+------------------------+
            | Power | Distribution           |
            +=======+========================+
            | 0     | Normal                 |
            +-------+------------------------+
            | 1     | Poisson                |
            +-------+------------------------+
            | (1,2) | Compound Poisson Gamma |
            +-------+------------------------+
            | 2     | Gamma                  |
            +-------+------------------------+
            | 3     | Inverse Gaussian       |
            +-------+------------------------+

            For ``0 < power < 1``, no distribution exists.

    alpha : float, default=1
        Constant that multiplies the penalty term and thus determines the
        regularization strength. ``alpha = 0`` is equivalent to unpenalized
        GLMs. In this case, the design matrix `X` must have full column rank
        (no collinearities).
        Values must be in the range `[0.0, inf)`.

    fit_intercept : bool, default=True
        Specifies if a constant (a.k.a. bias or intercept) should be
        added to the linear predictor (X @ coef + intercept).

    link : {'auto', 'identity', 'log'}, default='auto'
        The link function of the GLM, i.e. mapping from linear predictor
        `X @ coeff + intercept` to prediction `y_pred`. Option 'auto' sets
        the link depending on the chosen `power` parameter as follows:

        - 'identity' for ``power <= 0``, e.g. for the Normal distribution
        - 'log' for ``power > 0``, e.g. for Poisson, Gamma and Inverse Gaussian
          distributions

    solver : {'lbfgs', 'newton-cholesky', 'newton-qr-cholesky'}, default='lbfgs'
        Algorithm to use in the optimization problem:

        'lbfgs'
            Calls scipy's L-BFGS-B optimizer.

        'newton-cholesky'
            Uses Newton-Raphson steps (equivalent to iterated reweighted least squares)
            with an inner cholesky based solver.

        'newton-qr-cholesky'
            Same as 'newton-cholesky' but uses a QR decomposition of X.T. This solver
            is better for `n_features >> n_samples` than 'newton-cholesky'.

    max_iter : int, default=100
        The maximal number of iterations for the solver.
        Values must be in the range `[1, inf)`.

    tol : float, default=1e-4
        Stopping criterion. For the lbfgs solver,
        the iteration will stop when ``max{|g_j|, j = 1, ..., d} <= tol``
        where ``g_j`` is the j-th component of the gradient (derivative) of
        the objective function.
        Values must be in the range `(0.0, inf)`.

    warm_start : bool, default=False
        If set to ``True``, reuse the solution of the previous call to ``fit``
        as initialization for ``coef_`` and ``intercept_`` .

    verbose : int, default=0
        For the lbfgs solver set verbose to any positive number for verbosity.
        Values must be in the range `[0, inf)`.

    Attributes
    ----------
    coef_ : array of shape (n_features,)
        Estimated coefficients for the linear predictor (`X @ coef_ +
        intercept_`) in the GLM.

    intercept_ : float
        Intercept (a.k.a. bias) added to linear predictor.

    n_iter_ : int
        Actual number of iterations used in the solver.

    n_features_in_ : int
        Number of features seen during :term:`fit`.

        .. versionadded:: 0.24

    feature_names_in_ : ndarray of shape (`n_features_in_`,)
        Names of features seen during :term:`fit`. Defined only when `X`
        has feature names that are all strings.

        .. versionadded:: 1.0

    See Also
    --------
    PoissonRegressor : Generalized Linear Model with a Poisson distribution.
    GammaRegressor : Generalized Linear Model with a Gamma distribution.

    Examples
    --------
    >>> from sklearn import linear_model
    >>> clf = linear_model.TweedieRegressor()
    >>> X = [[1, 2], [2, 3], [3, 4], [4, 3]]
    >>> y = [2, 3.5, 5, 5.5]
    >>> clf.fit(X, y)
    TweedieRegressor()
    >>> clf.score(X, y)
    0.839...
    >>> clf.coef_
    array([0.599..., 0.299...])
    >>> clf.intercept_
    1.600...
    >>> clf.predict([[1, 1], [3, 4]])
    array([2.500..., 4.599...])
    """

    _parameter_constraints = {
        **_GeneralizedLinearRegressor._parameter_constraints,
        "power": [Interval(Real, None, None, closed="neither")],
        "link": [StrOptions({"auto", "identity", "log"})],
    }
    _parameter_constraints.pop("solver")

    def __init__(
        self,
        *,
        power=0.0,
        alpha=1.0,
        fit_intercept=True,
        link="auto",
        solver="lbfgs",
        max_iter=100,
        tol=1e-4,
        warm_start=False,
        verbose=0,
    ):
        super().__init__(
            alpha=alpha,
            fit_intercept=fit_intercept,
            solver=solver,
            max_iter=max_iter,
            tol=tol,
            warm_start=warm_start,
            verbose=verbose,
        )
        self.link = link
        self.power = power

    def _get_loss(self):
        if self.link == "auto":
            if self.power <= 0:
                # identity link
                return HalfTweedieLossIdentity(power=self.power)
            else:
                # log link
                return HalfTweedieLoss(power=self.power)

        if self.link == "log":
            return HalfTweedieLoss(power=self.power)

        if self.link == "identity":
            return HalfTweedieLossIdentity(power=self.power)<|MERGE_RESOLUTION|>--- conflicted
+++ resolved
@@ -6,13 +6,9 @@
 # some parts and tricks stolen from other sklearn files.
 # License: BSD 3 clause
 
-<<<<<<< HEAD
 from abc import ABC, abstractmethod
-import numbers
 import warnings
-=======
 from numbers import Integral, Real
->>>>>>> 48096911
 
 import numpy as np
 import scipy.linalg
@@ -28,18 +24,12 @@
     HalfTweedieLossIdentity,
 )
 from ...base import BaseEstimator, RegressorMixin
-<<<<<<< HEAD
 from ...exceptions import ConvergenceWarning
-from ...utils import check_scalar, check_array, deprecated
-=======
-from ...utils.optimize import _check_optimize_result
 from ...utils import check_array, deprecated
 from ...utils.validation import check_is_fitted, _check_sample_weight
-from ...utils._param_validation import Interval, StrOptions
->>>>>>> 48096911
+from ...utils._param_validation import Interval, StrOptions, Hidden
 from ...utils._openmp_helpers import _openmp_effective_n_threads
 from ...utils.optimize import _check_optimize_result
-from ...utils.validation import check_is_fitted, _check_sample_weight
 from .._linear_loss import LinearModelLoss
 
 
@@ -822,10 +812,16 @@
         we have `y_pred = exp(X @ coeff + intercept)`.
     """
 
+    # We allow for NewtonSolver classes for the "solver" parameter but do not
+    # make them public in the docstrings. This facilitates testing and
+    # benchmarking.
     _parameter_constraints = {
         "alpha": [Interval(Real, 0.0, None, closed="left")],
         "fit_intercept": ["boolean"],
-        "solver": [StrOptions({"lbfgs"})],
+        "solver": [
+            StrOptions({"lbfgs", "newton-cholesky", "newton-qr-cholesky"}),
+            Hidden(type),
+        ],
         "max_iter": [Interval(Integral, 1, None, closed="left")],
         "tol": [Interval(Real, 0.0, None, closed="neither")],
         "warm_start": ["boolean"],
@@ -870,60 +866,7 @@
         self : object
             Fitted model.
         """
-<<<<<<< HEAD
-        check_scalar(
-            self.alpha,
-            name="alpha",
-            target_type=numbers.Real,
-            min_val=0.0,
-            include_boundaries="left",
-        )
-        if not isinstance(self.fit_intercept, bool):
-            raise ValueError(
-                "The argument fit_intercept must be bool; got {0}".format(
-                    self.fit_intercept
-                )
-            )
-        # We allow for NewtonSolver classes but do not make them public in the
-        # docstrings. This facilitates testing and benchmarking.
-        if self.solver not in [
-            "lbfgs",
-            "newton-cholesky",
-            "newton-qr-cholesky",
-        ] and not (
-            isinstance(self.solver, type) and issubclass(self.solver, NewtonSolver)
-        ):
-            raise ValueError(
-                f"{self.__class__.__name__} supports only solvers 'lbfgs', "
-                f"'newton-cholesky' and 'newton-qr-cholesky'; got {self.solver}"
-            )
-        solver = self.solver
-        check_scalar(
-            self.max_iter,
-            name="max_iter",
-            target_type=numbers.Integral,
-            min_val=1,
-        )
-        check_scalar(
-            self.tol,
-            name="tol",
-            target_type=numbers.Real,
-            min_val=0.0,
-            include_boundaries="neither",
-        )
-        check_scalar(
-            self.verbose,
-            name="verbose",
-            target_type=numbers.Integral,
-            min_val=0,
-        )
-        if not isinstance(self.warm_start, bool):
-            raise ValueError(
-                "The argument warm_start must be bool; got {0}".format(self.warm_start)
-            )
-=======
         self._validate_params()
->>>>>>> 48096911
 
         X, y = self._validate_data(
             X,
@@ -1020,12 +963,12 @@
             )
             self.n_iter_ = _check_optimize_result("lbfgs", opt_res)
             coef = opt_res.x
-        elif solver in ["newton-cholesky", "newton-qr-cholesky"]:
+        elif self.solver in ["newton-cholesky", "newton-qr-cholesky"]:
             sol_dict = {
                 "newton-cholesky": CholeskyNewtonSolver,
                 "newton-qr-cholesky": QRCholeskyNewtonSolver,
             }
-            sol = sol_dict[solver](
+            sol = sol_dict[self.solver](
                 coef=coef,
                 linear_loss=linear_loss,
                 l2_reg_strength=l2_reg_strength,
@@ -1036,8 +979,8 @@
             )
             coef = sol.solve(X, y, sample_weight)
             self.n_iter_ = sol.iteration
-        elif issubclass(solver, NewtonSolver):
-            sol = solver(
+        elif issubclass(self.solver, NewtonSolver):
+            sol = self.solver(
                 coef=coef,
                 linear_loss=linear_loss,
                 l2_reg_strength=l2_reg_strength,
@@ -1047,6 +990,8 @@
             )
             coef = sol.solve(X, y, sample_weight)
             self.n_iter_ = sol.iteration
+        else:
+            raise TypeError(f"Invalid solver={self.solver}.")
 
         if self.fit_intercept:
             self.intercept_ = coef[-1]
@@ -1315,7 +1260,6 @@
     """
 
     _parameter_constraints = {**_GeneralizedLinearRegressor._parameter_constraints}
-    _parameter_constraints.pop("solver")
 
     def __init__(
         self,
@@ -1444,7 +1388,6 @@
     """
 
     _parameter_constraints = {**_GeneralizedLinearRegressor._parameter_constraints}
-    _parameter_constraints.pop("solver")
 
     def __init__(
         self,
@@ -1607,7 +1550,6 @@
         "power": [Interval(Real, None, None, closed="neither")],
         "link": [StrOptions({"auto", "identity", "log"})],
     }
-    _parameter_constraints.pop("solver")
 
     def __init__(
         self,
