# Authors: The scikit-learn developers
# SPDX-License-Identifier: BSD-3-Clause

from libc.math cimport fabs, sqrt
import numpy as np

from cython cimport floating
import warnings
from ..exceptions import ConvergenceWarning

from ..utils._cython_blas cimport (
    _axpy, _dot, _asum, _gemv, _nrm2, _copy, _scal
)
from ..utils._cython_blas cimport ColMajor, Trans, NoTrans
from ..utils._typedefs cimport uint8_t, uint32_t
from ..utils._random cimport our_rand_r


# The following two functions are shamelessly copied from the tree code.

cdef enum:
    # Max value for our rand_r replacement (near the bottom).
    # We don't use RAND_MAX because it's different across platforms and
    # particularly tiny on Windows/MSVC.
    # It corresponds to the maximum representable value for
    # 32-bit signed integers (i.e. 2^31 - 1).
    RAND_R_MAX = 2147483647


cdef inline uint32_t rand_int(uint32_t end, uint32_t* random_state) noexcept nogil:
    """Generate a random integer in [0; end)."""
    return our_rand_r(random_state) % end


cdef inline floating fmax(floating x, floating y) noexcept nogil:
    if x > y:
        return x
    return y


cdef inline floating fsign(floating f) noexcept nogil:
    if f == 0:
        return 0
    elif f > 0:
        return 1.0
    else:
        return -1.0


cdef inline floating abs_max(int n, const floating* a) noexcept nogil:
    """np.max(np.abs(a))"""
    cdef int i
    cdef floating m = fabs(a[0])
    cdef floating d
    for i in range(1, n):
        d = fabs(a[i])
        if d > m:
            m = d
    return m


cdef inline floating max(int n, floating* a) noexcept nogil:
    """np.max(a)"""
    cdef int i
    cdef floating m = a[0]
    cdef floating d
    for i in range(1, n):
        d = a[i]
        if d > m:
            m = d
    return m


cdef inline floating diff_abs_max(int n, const floating* a, floating* b) noexcept nogil:
    """np.max(np.abs(a - b))"""
    cdef int i
    cdef floating m = fabs(a[0] - b[0])
    cdef floating d
    for i in range(1, n):
        d = fabs(a[i] - b[i])
        if d > m:
            m = d
    return m


message_conv = (
    "Objective did not converge. You might want to increase "
    "the number of iterations, check the scale of the "
    "features or consider increasing regularisation."
)


message_ridge = (
    "Linear regression models with a zero l1 penalization "
    "strength are more efficiently fitted using one of the "
    "solvers implemented in "
    "sklearn.linear_model.Ridge/RidgeCV instead."
)


cdef (floating, floating) gap_enet(
    int n_samples,
    int n_features,
    const floating[::1] w,
    floating alpha,  # L1 penalty
    floating beta,  # L2 penalty
    const floating[::1, :] X,
    const floating[::1] y,
    const floating[::1] R,  # current residuals = y - X @ w
    floating[::1] XtA,  # XtA = X.T @ R - beta * w is calculated inplace
    bint positive,
) noexcept nogil:
    """Compute dual gap for use in enet_coordinate_descent."""
    cdef floating gap = 0.0
    cdef floating dual_norm_XtA
    cdef floating R_norm2
    cdef floating w_norm2 = 0.0
    cdef floating l1_norm
    cdef floating A_norm2
    cdef floating const_

    # XtA = X.T @ R - beta * w
    _copy(n_features, &w[0], 1, &XtA[0], 1)
    _gemv(ColMajor, Trans, n_samples, n_features, 1.0, &X[0, 0],
          n_samples, &R[0], 1,
          -beta, &XtA[0], 1)

    if positive:
        dual_norm_XtA = max(n_features, &XtA[0])
    else:
        dual_norm_XtA = abs_max(n_features, &XtA[0])

    # R_norm2 = R @ R
    R_norm2 = _dot(n_samples, &R[0], 1, &R[0], 1)

    # w_norm2 = w @ w
    if beta > 0:
        w_norm2 = _dot(n_features, &w[0], 1, &w[0], 1)

    if (dual_norm_XtA > alpha):
        const_ = alpha / dual_norm_XtA
        A_norm2 = R_norm2 * (const_ ** 2)
        gap = 0.5 * (R_norm2 + A_norm2)
    else:
        const_ = 1.0
        gap = R_norm2

    l1_norm = _asum(n_features, &w[0], 1)

    gap += (
        alpha * l1_norm
        - const_ * _dot(n_samples, &R[0], 1, &y[0], 1)  # R @ y
        + 0.5 * beta * (1 + const_ ** 2) * w_norm2
    )
    return gap, dual_norm_XtA


def enet_coordinate_descent(
    floating[::1] w,
    floating alpha,
    floating beta,
    const floating[::1, :] X,
    const floating[::1] y,
    unsigned int max_iter,
    floating tol,
    object rng,
    bint random=0,
    bint positive=0,
    bint do_screening=1,
):
    """
    Cython version of the coordinate descent algorithm for Elastic-Net regression.

    The algorithm mostly follows [Friedman 2010].
    We minimize the primal

        P(w) = 1/2 ||y - X w||_2^2 + alpha ||w||_1 + beta/2 ||w||_2^2

    The dual for beta = 0, see e.g. [Fercoq 2015] with v = alpha * theta, is

        D(v) = -1/2 ||v||_2^2 + y v

    with dual feasible condition ||X^T v||_inf <= alpha.
    For beta > 0, one uses extended versions of X and y by adding n_features rows

        X -> (           X)    y -> (y)
             (sqrt(beta) I)         (0)

    Note that the residual y - X w is an important ingredient for the estimation of a
    dual feasible point v.
    At optimum of primal w* and dual v*, one has

        v = y* - X w*

    The duality gap is

        G(w, v) = P(w) - D(v) <= P(w) - P(w*)

    The final stopping criterion is based on the duality gap

        tol ||y||_2^2 <= G(w, v)

    The tolerance here is multiplied by ||y||_2^2 to have an inequality that scales the
    same on both sides and because one has G(0, 0) = 1/2 ||y||_2^2.

    Returns
    -------
    w : ndarray of shape (n_features,)
        ElasticNet coefficients.
    gap : float
        Achieved dual gap.
    tol : float
        Equals input `tol` times `np.dot(y, y)`. The tolerance used for the dual gap.
    n_iter : int
        Number of coordinate descent iterations.

    References
    ----------
    .. [Friedman 2010]
       Jerome H. Friedman, Trevor Hastie, Rob Tibshirani. (2010)
       Regularization Paths for Generalized Linear Models via Coordinate Descent
       https://www.jstatsoft.org/article/view/v033i01

    .. [Fercoq 2015]
       Olivier Fercoq, Alexandre Gramfort, Joseph Salmon. (2015)
       Mind the duality gap: safer rules for the Lasso
       https://arxiv.org/abs/1505.03410
    """

    if floating is float:
        dtype = np.float32
    else:
        dtype = np.float64

    # get the data information into easy vars
    cdef unsigned int n_samples = X.shape[0]
    cdef unsigned int n_features = X.shape[1]

    # compute squared norms of the columns of X
    # same as norm2_cols_X = np.square(X).sum(axis=0)
    cdef floating[::1] norm2_cols_X = np.einsum(
        "ij,ij->j", X, X, dtype=dtype, order="C"
    )

    # initial value of the residuals
    cdef floating[::1] R = np.empty(n_samples, dtype=dtype)
    cdef floating[::1] XtA = np.empty(n_features, dtype=dtype)

    cdef floating d_j
    cdef floating Xj_theta
    cdef floating tmp
    cdef floating w_j
    cdef floating d_w_max
    cdef floating w_max
    cdef floating d_w_j
    cdef floating gap = tol + 1.0
    cdef floating d_w_tol = tol
    cdef floating dual_norm_XtA
    cdef unsigned int n_active = n_features
    cdef uint32_t[::1] active_set
    # TODO: use binset insteaf of array of bools
    cdef uint8_t[::1] excluded_set
    cdef unsigned int j
    cdef unsigned int n_iter = 0
    cdef unsigned int f_iter
    cdef uint32_t rand_r_state_seed = rng.randint(0, RAND_R_MAX)
    cdef uint32_t* rand_r_state = &rand_r_state_seed

    if alpha == 0 and beta == 0:
        warnings.warn("Coordinate descent with no regularization may lead to "
                      "unexpected results and is discouraged.")

    if do_screening:
        active_set = np.empty(n_features, dtype=np.uint32)  # map [:n_active] -> j
        excluded_set = np.empty(n_features, dtype=np.uint8)

    with nogil:
        # R = y - np.dot(X, w)
        _copy(n_samples, &y[0], 1, &R[0], 1)
        _gemv(ColMajor, NoTrans, n_samples, n_features, -1.0, &X[0, 0],
              n_samples, &w[0], 1, 1.0, &R[0], 1)

        # tol *= np.dot(y, y)
        tol *= _dot(n_samples, &y[0], 1, &y[0], 1)

        # Check convergence before entering the main loop.
        gap, dual_norm_XtA = gap_enet(
            n_samples, n_features, w, alpha, beta, X, y, R, XtA, positive
        )
        if gap <= tol:
            with gil:
                return np.asarray(w), gap, tol, 0

        # Gap Safe Screening Rules, see https://arxiv.org/abs/1802.07481, Eq. 11
        if do_screening:
            n_active = 0
            for j in range(n_features):
                if norm2_cols_X[j] == 0:
                    w[j] = 0
                    excluded_set[j] = 1
                    continue
                Xj_theta = XtA[j] / fmax(alpha, dual_norm_XtA)  # X[:,j] @ dual_theta
                d_j = (1 - fabs(Xj_theta)) / sqrt(norm2_cols_X[j] + beta)
                if d_j <= sqrt(2 * gap) / alpha:
                    # include feature j
                    active_set[n_active] = j
                    excluded_set[j] = 0
                    n_active += 1
                else:
                    # R += w[j] * X[:,j]
                    _axpy(n_samples, w[j], &X[0, j], 1, &R[0], 1)
                    w[j] = 0
                    excluded_set[j] = 1

        for n_iter in range(max_iter):
            w_max = 0.0
            d_w_max = 0.0
            for f_iter in range(n_active):  # Loop over coordinates
                if random:
                    j = rand_int(n_active, rand_r_state)
                else:
                    j = f_iter

<<<<<<< HEAD
                if norm2_cols_X[ii] == 0.0:
=======
                if do_screening:
                    j = active_set[j]

                if norm2_cols_X[j] == 0.0:
>>>>>>> d5715fb2
                    continue

                w_j = w[j]  # Store previous value

<<<<<<< HEAD
                # tmp = X[:,ii] @ (R + w_ii * X[:,ii])
                tmp = _dot(n_samples, &X[0, ii], 1, &R[0], 1) + w_ii * norm2_cols_X[ii]
=======
                if w_j != 0.0:
                    # R += w_j * X[:,j]
                    _axpy(n_samples, w_j, &X[0, j], 1, &R[0], 1)

                # tmp = (X[:,j]*R).sum()
                tmp = _dot(n_samples, &X[0, j], 1, &R[0], 1)
>>>>>>> d5715fb2

                if positive and tmp < 0:
                    w[j] = 0.0
                else:
<<<<<<< HEAD
                    w[ii] = (fsign(tmp) * fmax(fabs(tmp) - alpha, 0)
                             / (norm2_cols_X[ii] + beta))

                if w[ii] != w_ii:
                    # R -= (w[ii] - w_ii) * X[:,ii] # Update residual
                    _axpy(n_samples, w_ii - w[ii], &X[0, ii], 1, &R[0], 1)
=======
                    w[j] = (fsign(tmp) * fmax(fabs(tmp) - alpha, 0)
                            / (norm2_cols_X[j] + beta))

                if w[j] != 0.0:
                    # R -=  w[j] * X[:,j] # Update residual
                    _axpy(n_samples, -w[j], &X[0, j], 1, &R[0], 1)
>>>>>>> d5715fb2

                # update the maximum absolute coefficient update
                d_w_j = fabs(w[j] - w_j)
                d_w_max = fmax(d_w_max, d_w_j)

                w_max = fmax(w_max, fabs(w[j]))

            if (
                w_max == 0.0
                or d_w_max / w_max <= d_w_tol
                or n_iter == max_iter - 1
            ):
                # the biggest coordinate update of this iteration was smaller
                # than the tolerance: check the duality gap as ultimate
                # stopping criterion
                gap, dual_norm_XtA = gap_enet(
                    n_samples, n_features, w, alpha, beta, X, y, R, XtA, positive
                )

                if gap <= tol:
                    # return if we reached desired tolerance
                    break

                # Gap Safe Screening Rules, see https://arxiv.org/abs/1802.07481, Eq. 11
                if do_screening:
                    n_active = 0
                    for j in range(n_features):
                        if excluded_set[j]:
                            continue
                        Xj_theta = XtA[j] / fmax(alpha, dual_norm_XtA)  # X @ dual_theta
                        d_j = (1 - fabs(Xj_theta)) / sqrt(norm2_cols_X[j] + beta)
                        if d_j <= sqrt(2 * gap) / alpha:
                            # include feature j
                            active_set[n_active] = j
                            excluded_set[j] = 0
                            n_active += 1
                        else:
                            # R += w[j] * X[:,j]
                            _axpy(n_samples, w[j], &X[0, j], 1, &R[0], 1)
                            w[j] = 0
                            excluded_set[j] = 1

        else:
            # for/else, runs if for doesn't end with a `break`
            with gil:
                message = (
                    message_conv +
                    f" Duality gap: {gap:.3e}, tolerance: {tol:.3e}"
                )
                if alpha < np.finfo(np.float64).eps:
                    message += "\n" + message_ridge
                warnings.warn(message, ConvergenceWarning)

    return np.asarray(w), gap, tol, n_iter + 1


def sparse_enet_coordinate_descent(
    floating[::1] w,
    floating alpha,
    floating beta,
    const floating[::1] X_data,
    const int[::1] X_indices,
    const int[::1] X_indptr,
    const floating[::1] y,
    const floating[::1] sample_weight,
    const floating[::1] X_mean,
    unsigned int max_iter,
    floating tol,
    object rng,
    bint random=0,
    bint positive=0,
):
    """Cython version of the coordinate descent algorithm for Elastic-Net

    We minimize:

        1/2 * norm(y - Z w, 2)^2 + alpha * norm(w, 1) + (beta/2) * norm(w, 2)^2

    where Z = X - X_mean.
    With sample weights sw, this becomes

        1/2 * sum(sw * (y - Z w)^2, axis=0) + alpha * norm(w, 1)
        + (beta/2) * norm(w, 2)^2

    and X_mean is the weighted average of X (per column).

    Returns
    -------
    w : ndarray of shape (n_features,)
        ElasticNet coefficients.
    gap : float
        Achieved dual gap.
    tol : float
        Equals input `tol` times `np.dot(y, y)`. The tolerance used for the dual gap.
    n_iter : int
        Number of coordinate descent iterations.
    """
    # Notes for sample_weight:
    # For dense X, one centers X and y and then rescales them by sqrt(sample_weight).
    # Here, for sparse X, we get the sample_weight averaged center X_mean. We take care
    # that every calculation results as if we had rescaled y and X (and therefore also
    # X_mean) by sqrt(sample_weight) without actually calculating the square root.
    # We work with:
    #     yw = sample_weight * y
    #     R = sample_weight * residual
    #     norm2_cols_X = np.sum(sample_weight * (X - X_mean)**2, axis=0)

    if floating is float:
        dtype = np.float32
    else:
        dtype = np.float64

    # get the data information into easy vars
    cdef unsigned int n_samples = y.shape[0]
    cdef unsigned int n_features = w.shape[0]

    # compute squared norms of the columns of X
    cdef floating[::1] norm2_cols_X = np.zeros(n_features, dtype=dtype)

    # initial value of the residuals
    # R = y - Zw, weighted version R = sample_weight * (y - Zw)
    cdef floating[::1] R
    cdef floating[::1] XtA = np.empty(n_features, dtype=dtype)
    cdef const floating[::1] yw

    cdef floating tmp
    cdef floating w_ii
    cdef floating d_w_max
    cdef floating w_max
    cdef floating d_w_ii
    cdef floating gap = tol + 1.0
    cdef floating d_w_tol = tol
    cdef floating dual_norm_XtA
    cdef floating X_mean_ii
    cdef floating R_sum = 0.0
    cdef floating R_norm2
    cdef floating w_norm2
    cdef floating l1_norm
    cdef floating const_
    cdef floating A_norm2
    cdef floating normalize_sum
    cdef unsigned int ii
    cdef unsigned int jj
    cdef unsigned int n_iter = 0
    cdef unsigned int f_iter
    cdef unsigned int startptr = X_indptr[0]
    cdef unsigned int endptr
    cdef uint32_t rand_r_state_seed = rng.randint(0, RAND_R_MAX)
    cdef uint32_t* rand_r_state = &rand_r_state_seed
    cdef bint center = False
    cdef bint no_sample_weights = sample_weight is None
    cdef int kk

    if no_sample_weights:
        yw = y
        R = y.copy()
    else:
        yw = np.multiply(sample_weight, y)
        R = yw.copy()

    with nogil:
        # center = (X_mean != 0).any()
        for ii in range(n_features):
            if X_mean[ii]:
                center = True
                break

        # R = y - np.dot(X, w)
        for ii in range(n_features):
            X_mean_ii = X_mean[ii]
            endptr = X_indptr[ii + 1]
            normalize_sum = 0.0
            w_ii = w[ii]

            if no_sample_weights:
                for jj in range(startptr, endptr):
                    normalize_sum += (X_data[jj] - X_mean_ii) ** 2
                    R[X_indices[jj]] -= X_data[jj] * w_ii
                norm2_cols_X[ii] = normalize_sum + \
                    (n_samples - endptr + startptr) * X_mean_ii ** 2
                if center:
                    for jj in range(n_samples):
                        R[jj] += X_mean_ii * w_ii
                        R_sum += R[jj]
            else:
                # R = sw * (y - np.dot(X, w))
                for jj in range(startptr, endptr):
                    tmp = sample_weight[X_indices[jj]]
                    # second term will be subtracted by loop over range(n_samples)
                    normalize_sum += (tmp * (X_data[jj] - X_mean_ii) ** 2
                                      - tmp * X_mean_ii ** 2)
                    R[X_indices[jj]] -= tmp * X_data[jj] * w_ii
                if center:
                    for jj in range(n_samples):
                        normalize_sum += sample_weight[jj] * X_mean_ii ** 2
                        R[jj] += sample_weight[jj] * X_mean_ii * w_ii
                        R_sum += R[jj]
                norm2_cols_X[ii] = normalize_sum
            startptr = endptr

        # Note: No need to update R_sum from here on because the update terms cancel
        # each other: w_ii * np.sum(X[:,ii] - X_mean[ii]) = 0. R_sum is only ever
        # needed and calculated if X_mean is provided.

        # tol *= np.dot(y, y)
        # with sample weights: tol *= y @ (sw * y)
        tol *= _dot(n_samples, &y[0], 1, &yw[0], 1)

        for n_iter in range(max_iter):

            w_max = 0.0
            d_w_max = 0.0

            for f_iter in range(n_features):  # Loop over coordinates
                if random:
                    ii = rand_int(n_features, rand_r_state)
                else:
                    ii = f_iter

                if norm2_cols_X[ii] == 0.0:
                    continue

                startptr = X_indptr[ii]
                endptr = X_indptr[ii + 1]
                w_ii = w[ii]  # Store previous value
                X_mean_ii = X_mean[ii]

                # tmp = X[:,ii] @ (R + w_ii * X[:,ii])
                tmp = 0.0
                for jj in range(startptr, endptr):
                    tmp += R[X_indices[jj]] * X_data[jj]
                tmp += w_ii * norm2_cols_X[ii]

                if center:
                    tmp -= R_sum * X_mean_ii

                if positive and tmp < 0.0:
                    w[ii] = 0.0
                else:
                    w[ii] = fsign(tmp) * fmax(fabs(tmp) - alpha, 0) \
                            / (norm2_cols_X[ii] + beta)

                if w[ii] != w_ii:
                    # R -=  (w[ii] - w_ii) * X[:,ii] # Update residual
                    if no_sample_weights:
                        for jj in range(startptr, endptr):
                            R[X_indices[jj]] -= X_data[jj] * (w[ii] - w_ii)
                        if center:
                            for jj in range(n_samples):
                                R[jj] += X_mean_ii * (w[ii] - w_ii)
                    else:
                        for jj in range(startptr, endptr):
                            kk = X_indices[jj]
                            R[kk] -= sample_weight[kk] * X_data[jj] * (w[ii] - w_ii)
                        if center:
                            for jj in range(n_samples):
                                R[jj] += sample_weight[jj] * X_mean_ii * (w[ii] - w_ii)

                # update the maximum absolute coefficient update
                d_w_ii = fabs(w[ii] - w_ii)
                d_w_max = fmax(d_w_max, d_w_ii)

                w_max = fmax(w_max, fabs(w[ii]))

            if w_max == 0.0 or d_w_max / w_max <= d_w_tol or n_iter == max_iter - 1:
                # the biggest coordinate update of this iteration was smaller than
                # the tolerance: check the duality gap as ultimate stopping
                # criterion

                # XtA = X.T @ R - beta * w
                # sparse X.T / dense R dot product
                for ii in range(n_features):
                    XtA[ii] = 0.0
                    for kk in range(X_indptr[ii], X_indptr[ii + 1]):
                        XtA[ii] += X_data[kk] * R[X_indices[kk]]

                    if center:
                        XtA[ii] -= X_mean[ii] * R_sum
                    XtA[ii] -= beta * w[ii]

                if positive:
                    dual_norm_XtA = max(n_features, &XtA[0])
                else:
                    dual_norm_XtA = abs_max(n_features, &XtA[0])

                # R_norm2 = np.dot(R, R)
                if no_sample_weights:
                    R_norm2 = _dot(n_samples, &R[0], 1, &R[0], 1)
                else:
                    R_norm2 = 0.0
                    for jj in range(n_samples):
                        # R is already multiplied by sample_weight
                        if sample_weight[jj] != 0:
                            R_norm2 += (R[jj] ** 2) / sample_weight[jj]

                # w_norm2 = np.dot(w, w)
                w_norm2 = _dot(n_features, &w[0], 1, &w[0], 1)
                if (dual_norm_XtA > alpha):
                    const_ = alpha / dual_norm_XtA
                    A_norm2 = R_norm2 * const_**2
                    gap = 0.5 * (R_norm2 + A_norm2)
                else:
                    const_ = 1.0
                    gap = R_norm2

                l1_norm = _asum(n_features, &w[0], 1)

                gap += (alpha * l1_norm
                        - const_ * _dot(n_samples, &R[0], 1, &y[0], 1)  # np.dot(R.T, y)
                        + 0.5 * beta * (1 + const_ ** 2) * w_norm2)

                if gap <= tol:
                    # return if we reached desired tolerance
                    break

        else:
            # for/else, runs if for doesn't end with a `break`
            with gil:
                message = (
                    message_conv +
                    f" Duality gap: {gap:.3e}, tolerance: {tol:.3e}"
                )
                if alpha < np.finfo(np.float64).eps:
                    message += "\n" + message_ridge
                warnings.warn(message, ConvergenceWarning)

    return np.asarray(w), gap, tol, n_iter + 1


def enet_coordinate_descent_gram(
    floating[::1] w,
    floating alpha,
    floating beta,
    const floating[:, ::1] Q,
    const floating[::1] q,
    const floating[:] y,
    unsigned int max_iter,
    floating tol,
    object rng,
    bint random=0,
    bint positive=0
):
    """Cython version of the coordinate descent algorithm
        for Elastic-Net regression

        We minimize

        (1/2) * w^T Q w - q^T w + alpha norm(w, 1) + (beta/2) * norm(w, 2)^2

        which amount to the Elastic-Net problem when:
        Q = X^T X (Gram matrix)
        q = X^T y

    Returns
    -------
    w : ndarray of shape (n_features,)
        ElasticNet coefficients.
    gap : float
        Achieved dual gap.
    tol : float
        Equals input `tol` times `np.dot(y, y)`. The tolerance used for the dual gap.
    n_iter : int
        Number of coordinate descent iterations.
    """

    if floating is float:
        dtype = np.float32
    else:
        dtype = np.float64

    # get the data information into easy vars
    cdef unsigned int n_features = Q.shape[0]

    # initial value "Q w" which will be kept of up to date in the iterations
    cdef floating[::1] Qw = np.dot(Q, w)
    cdef floating[::1] XtA = np.zeros(n_features, dtype=dtype)
    cdef floating y_norm2 = np.dot(y, y)

    cdef floating tmp
    cdef floating w_ii
    cdef floating d_w_max
    cdef floating w_max
    cdef floating d_w_ii
    cdef floating q_dot_w
    cdef floating gap = tol + 1.0
    cdef floating d_w_tol = tol
    cdef floating dual_norm_XtA
    cdef floating R_norm2
    cdef floating w_norm2
    cdef floating A_norm2
    cdef floating const_
    cdef unsigned int ii
    cdef unsigned int n_iter = 0
    cdef unsigned int f_iter
    cdef uint32_t rand_r_state_seed = rng.randint(0, RAND_R_MAX)
    cdef uint32_t* rand_r_state = &rand_r_state_seed

    if alpha == 0:
        warnings.warn(
            "Coordinate descent without L1 regularization may "
            "lead to unexpected results and is discouraged. "
            "Set l1_ratio > 0 to add L1 regularization."
        )

    with nogil:
        tol *= y_norm2
        for n_iter in range(max_iter):
            w_max = 0.0
            d_w_max = 0.0
            for f_iter in range(n_features):  # Loop over coordinates
                if random:
                    ii = rand_int(n_features, rand_r_state)
                else:
                    ii = f_iter

                if Q[ii, ii] == 0.0:
                    continue

                w_ii = w[ii]  # Store previous value

                # if Q = X.T @ X then tmp = X[:,ii] @ (y - X @ w + X[:, ii] * w_ii)
                tmp = q[ii] - Qw[ii] + w_ii * Q[ii, ii]

                if positive and tmp < 0:
                    w[ii] = 0.0
                else:
                    w[ii] = fsign(tmp) * fmax(fabs(tmp) - alpha, 0) \
                        / (Q[ii, ii] + beta)

                if w[ii] != w_ii:
                    # Qw +=  (w[ii] - w_ii) * Q[ii]  # Update Qw = Q @ w
                    _axpy(n_features, w[ii] - w_ii, &Q[ii, 0], 1,
                          &Qw[0], 1)

                # update the maximum absolute coefficient update
                d_w_ii = fabs(w[ii] - w_ii)
                if d_w_ii > d_w_max:
                    d_w_max = d_w_ii

                if fabs(w[ii]) > w_max:
                    w_max = fabs(w[ii])

            if w_max == 0.0 or d_w_max / w_max <= d_w_tol or n_iter == max_iter - 1:
                # the biggest coordinate update of this iteration was smaller than
                # the tolerance: check the duality gap as ultimate stopping
                # criterion

                # q_dot_w = w @ q
                q_dot_w = _dot(n_features, &w[0], 1, &q[0], 1)

                for ii in range(n_features):
                    XtA[ii] = q[ii] - Qw[ii] - beta * w[ii]
                if positive:
                    dual_norm_XtA = max(n_features, &XtA[0])
                else:
                    dual_norm_XtA = abs_max(n_features, &XtA[0])

                # temp = w @ Q @ w
                tmp = _dot(n_features, &w[0], 1, &Qw[0], 1)
                R_norm2 = y_norm2 + tmp - 2.0 * q_dot_w

                # w_norm2 = w @ w
                w_norm2 = _dot(n_features, &w[0], 1, &w[0], 1)

                if (dual_norm_XtA > alpha):
                    const_ = alpha / dual_norm_XtA
                    A_norm2 = R_norm2 * (const_ ** 2)
                    gap = 0.5 * (R_norm2 + A_norm2)
                else:
                    const_ = 1.0
                    gap = R_norm2

                # The call to asum is equivalent to the L1 norm of w
                gap += (
                    alpha * _asum(n_features, &w[0], 1)
                    - const_ * y_norm2
                    + const_ * q_dot_w
                    + 0.5 * beta * (1 + const_ ** 2) * w_norm2
                )

                if gap <= tol:
                    # return if we reached desired tolerance
                    break

        else:
            # for/else, runs if for doesn't end with a `break`
            with gil:
                message = (
                    message_conv +
                    f" Duality gap: {gap:.3e}, tolerance: {tol:.3e}"
                )
                warnings.warn(message, ConvergenceWarning)

    return np.asarray(w), gap, tol, n_iter + 1


def enet_coordinate_descent_multi_task(
    const floating[::1, :] W,
    floating l1_reg,
    floating l2_reg,
    const floating[::1, :] X,
    const floating[::1, :] Y,
    unsigned int max_iter,
    floating tol,
    object rng,
    bint random=0
):
    """Cython version of the coordinate descent algorithm
        for Elastic-Net multi-task regression

        We minimize

        0.5 * norm(Y - X W.T, 2)^2 + l1_reg ||W.T||_21 + 0.5 * l2_reg norm(W.T, 2)^2

    The algorithm follows
    Noah Simon, Jerome Friedman, Trevor Hastie. 2013.
    A Blockwise Descent Algorithm for Group-penalized Multiresponse and Multinomial
    Regression
    https://doi.org/10.48550/arXiv.1311.6529

    Returns
    -------
    W : ndarray of shape (n_tasks, n_features)
        ElasticNet coefficients.
    gap : float
        Achieved dual gap.
    tol : float
        Equals input `tol` times `np.dot(y, y)`. The tolerance used for the dual gap.
    n_iter : int
        Number of coordinate descent iterations.
    """

    if floating is float:
        dtype = np.float32
    else:
        dtype = np.float64

    # get the data information into easy vars
    cdef unsigned int n_samples = X.shape[0]
    cdef unsigned int n_features = X.shape[1]
    cdef unsigned int n_tasks = Y.shape[1]

    # compute squared norms of the columns of X
    # same as norm2_cols_X = np.square(X).sum(axis=0)
    cdef floating[::1] norm2_cols_X = np.einsum(
        "ij,ij->j", X, X, dtype=dtype, order="C"
    )

    # to store XtA
    cdef floating[:, ::1] XtA = np.zeros((n_features, n_tasks), dtype=dtype)
    cdef floating XtA_axis1norm
    cdef floating dual_norm_XtA

    # initial value of the residuals
    cdef floating[::1, :] R = np.zeros((n_samples, n_tasks), dtype=dtype, order='F')

    cdef floating[::1] tmp = np.zeros(n_tasks, dtype=dtype)
    cdef floating[::1] w_ii = np.zeros(n_tasks, dtype=dtype)
    cdef floating d_w_max
    cdef floating w_max
    cdef floating d_w_ii
    cdef floating nn
    cdef floating W_ii_abs_max
    cdef floating gap = tol + 1.0
    cdef floating d_w_tol = tol
    cdef floating R_norm2
    cdef floating w_norm2
    cdef floating ry_sum
    cdef floating l21_norm
    cdef unsigned int ii
    cdef unsigned int jj
    cdef unsigned int n_iter = 0
    cdef unsigned int f_iter
    cdef uint32_t rand_r_state_seed = rng.randint(0, RAND_R_MAX)
    cdef uint32_t* rand_r_state = &rand_r_state_seed

    if l1_reg == 0:
        warnings.warn(
            "Coordinate descent with l1_reg=0 may lead to unexpected"
            " results and is discouraged."
        )

    with nogil:
        # R = Y - np.dot(X, W.T)
        _copy(n_samples * n_tasks, &Y[0, 0], 1, &R[0, 0], 1)
        for ii in range(n_features):
            for jj in range(n_tasks):
                if W[jj, ii] != 0:
                    _axpy(n_samples, -W[jj, ii], &X[0, ii], 1,
                          &R[0, jj], 1)

        # tol = tol * linalg.norm(Y, ord='fro') ** 2
        tol = tol * _nrm2(n_samples * n_tasks, &Y[0, 0], 1) ** 2

        for n_iter in range(max_iter):
            w_max = 0.0
            d_w_max = 0.0
            for f_iter in range(n_features):  # Loop over coordinates
                if random:
                    ii = rand_int(n_features, rand_r_state)
                else:
                    ii = f_iter

                if norm2_cols_X[ii] == 0.0:
                    continue

                # w_ii = W[:, ii] # Store previous value
                _copy(n_tasks, &W[0, ii], 1, &w_ii[0], 1)

                # tmp = X[:, ii] @ (R + w_ii * X[:,ii][:, None])
                # first part: X[:, ii] @ R
                #   Using BLAS Level 2:
                #   _gemv(RowMajor, Trans, n_samples, n_tasks, 1.0, &R[0, 0],
                #         n_tasks, &X[0, ii], 1, 0.0, &tmp[0], 1)
                # second part: (X[:, ii] @ X[:,ii]) * w_ii = norm2_cols * w_ii
                #   Using BLAS Level 1:
                #   _axpy(n_tasks, norm2_cols[ii], &w_ii[0], 1, &tmp[0], 1)
                # Using BLAS Level 1 (faster for small vectors like here):
                for jj in range(n_tasks):
                    tmp[jj] = _dot(n_samples, &X[0, ii], 1, &R[0, jj], 1)
                    # As we have the loop already, we use it to replace the second BLAS
                    # Level 1, i.e., _axpy, too.
                    tmp[jj] += w_ii[jj] * norm2_cols_X[ii]

                # nn = sqrt(np.sum(tmp ** 2))
                nn = _nrm2(n_tasks, &tmp[0], 1)

                # W[:, ii] = tmp * fmax(1. - l1_reg / nn, 0) / (norm2_cols_X[ii] + l2_reg)
                _copy(n_tasks, &tmp[0], 1, &W[0, ii], 1)
                _scal(n_tasks, fmax(1. - l1_reg / nn, 0) / (norm2_cols_X[ii] + l2_reg),
                      &W[0, ii], 1)

                # Update residual
                # Using numpy:
                #   R -= (W[:, ii] - w_ii) * X[:, ii][:, None]
                # Using BLAS Level 1 and 2:
                #   _axpy(n_tasks, -1.0, &W[0, ii], 1, &w_ii[0], 1)
                #   _ger(RowMajor, n_samples, n_tasks, 1.0,
                #        &X[0, ii], 1, &w_ii, 1,
                #        &R[0, 0], n_tasks)
                # Using BLAS Level 1 (faster for small vectors like here):
                for jj in range(n_tasks):
                    if W[jj, ii] != w_ii[jj]:
                        _axpy(n_samples, w_ii[jj] - W[jj, ii], &X[0, ii], 1,
                              &R[0, jj], 1)

                # update the maximum absolute coefficient update
                d_w_ii = diff_abs_max(n_tasks, &W[0, ii], &w_ii[0])

                if d_w_ii > d_w_max:
                    d_w_max = d_w_ii

                W_ii_abs_max = abs_max(n_tasks, &W[0, ii])
                if W_ii_abs_max > w_max:
                    w_max = W_ii_abs_max

            if w_max == 0.0 or d_w_max / w_max <= d_w_tol or n_iter == max_iter - 1:
                # the biggest coordinate update of this iteration was smaller than
                # the tolerance: check the duality gap as ultimate stopping
                # criterion

                # XtA = np.dot(X.T, R) - l2_reg * W.T
                for ii in range(n_features):
                    for jj in range(n_tasks):
                        XtA[ii, jj] = _dot(
                            n_samples, &X[0, ii], 1, &R[0, jj], 1
                            ) - l2_reg * W[jj, ii]

                # dual_norm_XtA = np.max(np.sqrt(np.sum(XtA ** 2, axis=1)))
                dual_norm_XtA = 0.0
                for ii in range(n_features):
                    # np.sqrt(np.sum(XtA ** 2, axis=1))
                    XtA_axis1norm = _nrm2(n_tasks, &XtA[ii, 0], 1)
                    if XtA_axis1norm > dual_norm_XtA:
                        dual_norm_XtA = XtA_axis1norm

                # R_norm2 = linalg.norm(R, ord='fro') ** 2
                # w_norm2 = linalg.norm(W, ord='fro') ** 2
                R_norm2 = _dot(n_samples * n_tasks, &R[0, 0], 1, &R[0, 0], 1)
                w_norm2 = _dot(n_features * n_tasks, &W[0, 0], 1, &W[0, 0], 1)
                if (dual_norm_XtA > l1_reg):
                    const_ = l1_reg / dual_norm_XtA
                    A_norm2 = R_norm2 * (const_ ** 2)
                    gap = 0.5 * (R_norm2 + A_norm2)
                else:
                    const_ = 1.0
                    gap = R_norm2

                # ry_sum = np.sum(R * y)
                ry_sum = _dot(n_samples * n_tasks, &R[0, 0], 1, &Y[0, 0], 1)

                # l21_norm = np.sqrt(np.sum(W ** 2, axis=0)).sum()
                l21_norm = 0.0
                for ii in range(n_features):
                    l21_norm += _nrm2(n_tasks, &W[0, ii], 1)

                gap += (
                    l1_reg * l21_norm
                    - const_ * ry_sum
                    + 0.5 * l2_reg * (1 + const_ ** 2) * w_norm2
                )

                if gap <= tol:
                    # return if we reached desired tolerance
                    break
        else:
            # for/else, runs if for doesn't end with a `break`
            with gil:
                message = (
                    message_conv +
                    f" Duality gap: {gap:.3e}, tolerance: {tol:.3e}"
                )
                warnings.warn(message, ConvergenceWarning)

    return np.asarray(W), gap, tol, n_iter + 1<|MERGE_RESOLUTION|>--- conflicted
+++ resolved
@@ -321,48 +321,26 @@
                 else:
                     j = f_iter
 
-<<<<<<< HEAD
-                if norm2_cols_X[ii] == 0.0:
-=======
                 if do_screening:
                     j = active_set[j]
 
                 if norm2_cols_X[j] == 0.0:
->>>>>>> d5715fb2
                     continue
 
                 w_j = w[j]  # Store previous value
 
-<<<<<<< HEAD
-                # tmp = X[:,ii] @ (R + w_ii * X[:,ii])
-                tmp = _dot(n_samples, &X[0, ii], 1, &R[0], 1) + w_ii * norm2_cols_X[ii]
-=======
-                if w_j != 0.0:
-                    # R += w_j * X[:,j]
-                    _axpy(n_samples, w_j, &X[0, j], 1, &R[0], 1)
-
-                # tmp = (X[:,j]*R).sum()
-                tmp = _dot(n_samples, &X[0, j], 1, &R[0], 1)
->>>>>>> d5715fb2
+                # tmp = X[:,j] @ (R + w_j * X[:,j])
+                tmp = _dot(n_samples, &X[0, j], 1, &R[0], 1) + w_j * norm2_cols_X[j]
 
                 if positive and tmp < 0:
                     w[j] = 0.0
                 else:
-<<<<<<< HEAD
-                    w[ii] = (fsign(tmp) * fmax(fabs(tmp) - alpha, 0)
-                             / (norm2_cols_X[ii] + beta))
-
-                if w[ii] != w_ii:
-                    # R -= (w[ii] - w_ii) * X[:,ii] # Update residual
-                    _axpy(n_samples, w_ii - w[ii], &X[0, ii], 1, &R[0], 1)
-=======
                     w[j] = (fsign(tmp) * fmax(fabs(tmp) - alpha, 0)
                             / (norm2_cols_X[j] + beta))
 
-                if w[j] != 0.0:
-                    # R -=  w[j] * X[:,j] # Update residual
-                    _axpy(n_samples, -w[j], &X[0, j], 1, &R[0], 1)
->>>>>>> d5715fb2
+                if w[j] != w_j:
+                    # R -= (w[j] - w_j) * X[:,j] # Update residual
+                    _axpy(n_samples, w_j - w[j], &X[0, j], 1, &R[0], 1)
 
                 # update the maximum absolute coefficient update
                 d_w_j = fabs(w[j] - w_j)
